import pygame
import sys
from collections import deque, defaultdict
import random
<<<<<<< HEAD
import numpy as np
=======
import json
import os

>>>>>>> 74889d51

# --- Config ---
CELL_SIZE = 20
FPS = 10

# Colors (R, G, B)
WHITE = (255, 255, 255)
GRAY = (200, 200, 200)
BLACK = (0, 0, 0)
BLUE = (0, 0, 255)
GREEN = (0, 255, 0)
ORANGE = (255, 165, 0)
RED = (255, 0, 0)

# Cell types
EMPTY, WALL, EXIT, FIRE, SMOKE = 0, 1, 2, 3, 4

# Placement modes
MODE_WALL, MODE_AGENT, MODE_EXIT, MODE_FIRE = 1, 2, 3, 4

<<<<<<< HEAD
# Agent health states
HEALTHY, INJURED, FATALLY_INJURED, INCAPACITATED = 0, 1, 2, 3
=======
# Fire config
FIRE_SPREAD_DELAY = 70    # fire spreads every X ticks
SMOKE_SPREAD_DELAY = 18    # smoke spreads every X ticks
EXIT_CAPACITY_PER_TICK = 1  # max agents that can go through each exit cell per tick
>>>>>>> 74889d51

# Fire config
FIRE_SPREAD_DELAY = 70
SMOKE_SPREAD_DELAY = 25
EXIT_CAPACITY_PER_TICK = 1

# Temperature config
AMBIENT_TEMP = 20.0
FIRE_TEMP = 600.0
THERMAL_DIFFUSIVITY = 0.05
WALL_INSULATION = 0.3
SAFE_TEMP_THRESHOLD = 50.0

# Assumptions for exposure thresholds:
# Fire and smoke are fully developed instantly for simplicity
# Model does not include modelling the build up of fire or smoke 
# Injury occurs at ~33% the time required to incapacitate 
# Fatal injury occurs at ~67% of the time required to incapacitate

# Heat exposure thresholds based on ISO 13571
# Each tuple: (Temperature_C, non_fatal_injury_ticks, fatal_injury_ticks, incapacitation_ticks)
# Conversion: 12 ticks = 1 simulation minute (10 ticks/sec real-time, 5 sec/tick sim-time)
# 
# Based on ISO Equation (10) for convective heat: t_Iconv = (5 × 10^7) × T^(-3.4) minutes
# This calculates time until occupant cannot take effective action to escape (incapacitation)
# 
# Injury progression model:
# - Non-fatal injury (~33% of incapacitation time): Burns developing, painful but mobile
# - Fatal injury (~67% of incapacitation time): Severe burns that will cause death later, but adrenaline allows continued movement
# - Incapacitation (100% of ISO time): Pain/thermal damage so extreme the agent collapses and cannot move
# 
# Thresholds assume dry air (<10% water vapor) for simplicity; steam causes faster injury at lower temperatures and would drastically reduce injury and incapacitation times 
#
HEAT_THRESHOLDS = [
    (50, 240, 480, 720),      # 60 min incap
    (60, 120, 240, 360),      # 30 min incap
    (70, 68, 136, 204),       # 17 min incap
    (80, 40, 80, 120),        # 10 min incap
    (90, 26, 52, 78),         # 6.5 min incap
    (100, 16, 32, 48),        # 4 min incap
    (110, 11, 22, 32),        # 2.7 min incap
    (120, 8, 16, 24),         # 2 min incap
    (130, 5, 10, 16),         # 1.3 min incap
    (140, 4, 8, 12),          # 1 min incap
    (150, 3, 7, 10),          # 50 sec incap
    (160, 3, 5, 8),           # 40 sec incap
    (170, 2, 4, 7),           # 32 sec incap
    (180, 2, 3, 5),           # 24 sec incap
    (200, 1, 2, 3),           # 15 sec incap
    (250, 1, 1, 1),           # 6 sec incap
]

# Smoke thresholds: (non_fatal_ticks, fatal_ticks, incapacitation_ticks)
# Smoke/toxic gas thresholds for fully developed building fire
# Based on ISO 13571 FED (Fractional Effective Dose) model for asphyxiant gases
# 
# Assumes post-flashover fire conditions with high CO (8,000 ppm), CO₂ (8%), and HCN (150 ppm)
# CO₂ causes hyperventilation, dramatically increasing toxin uptake
# 
# ISO calculation: FED accumulates at 4.51 per minute in these conditions
# - Theoretical incapacitation: ~13 seconds (2.6 ticks)
# - Adjusted for variable exposure, agent movement, and uncertainty
# - Values represent continuous exposure to dense smoke in fully developed fire
#
# (non_fatal_injury_ticks, fatal_injury_ticks, incapacitation_ticks)
SMOKE_THRESHOLD = (2, 3, 4)

# Direct fire exposure (flames/fire tiles at 600°C)
# Agent is standing directly on a fire tile (600°C convective heat + radiant heat from flames)
# 
# Based on ISO 13571:
# Equation (10) for unclothed/lightly clothed: t_Iconv = (5 × 10^7) × T^(-3.4) minutes
# At 600°C: t = (5 × 10^7) × (600)^(-3.4) = 0.000015 minutes = 0.0009 seconds
# 
# Additionally:
# - ISO notes 120°C causes "considerable pain and burns within minutes"
# - 600°C is 5× higher than this threshold
# - Direct flame contact also adds extreme radiant heat (>10 kW/m²)
# - Respiratory tract experiences immediate thermal burns from superheated air
# 
# At 600°C exposure:
# - All three injury stages (injury/fatal/incapacitation) occur essentially instantly
# - Severe burns develop in <1 second
# - Pain causes immediate collapse, shock and inability to move
# 
# (non_fatal_injury_ticks, fatal_injury_ticks, incapacitation_ticks)
DIRECT_FLAME_THRESHOLDS = (1, 1, 1)

def get_heat_thresholds(temp):
    for threshold_temp, nf_ticks, f_ticks, inc_ticks in HEAT_THRESHOLDS:
        if temp >= threshold_temp:
            return (nf_ticks, f_ticks, inc_ticks)
    return (float('inf'), float('inf'), float('inf'))

def temp_to_color(temp):
    """Convert temperature to color gradient: white -> yellow -> orange -> red"""
    if temp <= AMBIENT_TEMP:
        return (255, 255, 255)
    elif temp >= FIRE_TEMP:
        return (255, 0, 0)

    norm = (temp - AMBIENT_TEMP) / (FIRE_TEMP - AMBIENT_TEMP)

    if norm < 0.33:
        t = norm / 0.33
        r = 255
        g = 255
        b = int(255 * (1 - t))
    elif norm < 0.66:
        t = (norm - 0.33) / 0.33
        r = 255
        g = int(255 * (1 - 0.5 * t))
        b = 0
    else:
        t = (norm - 0.66) / 0.34
        r = 255
        g = int(128 * (1 - t))
        b = 0

    return (r, g, b)

def save_layout(filename, grid, agents, exits, fires):
    """Save current grid configuration to a JSON file."""
    layout = {
        "grid_width": len(grid[0]),
        "grid_height": len(grid),
        "walls": [(x, y) for y, row in enumerate(grid) for x, c in enumerate(row) if c == WALL],
        "exits": exits,
        "fires": fires,
        "agents": agents
    }

    base_dir = os.path.dirname(os.path.dirname(__file__))
    layouts_dir = os.path.join(base_dir, "data", "layouts")
    os.makedirs(layouts_dir, exist_ok=True)
    path = os.path.join(layouts_dir, filename)

    with open(path, "w") as f:
        json.dump(layout, f, indent=2)
    print(f"Layout saved to {path}")


def load_layout(filename):
    """Load a layout JSON file and return grid + lists."""
    base_dir = os.path.dirname(os.path.dirname(__file__))
    path = os.path.join(base_dir, "data", "layouts", filename)

    with open(path) as f:
        layout = json.load(f)

    grid_width = layout["grid_width"]
    grid_height = layout["grid_height"]
    grid = [[EMPTY for _ in range(grid_width)] for _ in range(grid_height)]

    for (x, y) in layout["walls"]:
        grid[y][x] = WALL
    for (x, y) in layout["fires"]:
        grid[y][x] = FIRE
    for (x, y) in layout["exits"]:
        grid[y][x] = EXIT

    agents = sorted([tuple(a) for a in layout["agents"]])
    exits = [tuple(e) for e in layout["exits"]]
    fires = [tuple(f) for f in layout["fires"]]

    print(f"Loaded layout: {filename}")
    return grid, agents, exits, fires

def make_screen(grid_w, grid_h, cell_size):
    return pygame.display.set_mode((grid_w * cell_size, grid_h * cell_size))

def in_bounds(x, y, grid_w, grid_h):
    return 0 <= x < grid_w and 0 <= y < grid_h

def compute_distance_map(exits, grid, grid_width, grid_height):
    """Return a 2D array of shortest distances from each cell to the nearest exit."""
    INF = float("inf")
    dist_map = [[INF for _ in range(grid_width)] for _ in range(grid_height)]
    q = deque()

    for (ex, ey) in exits:
        dist_map[ey][ex] = 0
        q.append((ex, ey))

    while q:
        x, y = q.popleft()
        for dx, dy in [(1,0),(-1,0),(0,1),(0,-1)]:
            nx, ny = x + dx, y + dy
            if 0 <= nx < grid_width and 0 <= ny < grid_height:
                if grid[ny][nx] != WALL and dist_map[ny][nx] == INF:
                    dist_map[ny][nx] = dist_map[y][x] + 1
                    q.append((nx, ny))
    return dist_map

def diffuse_temperature(temp_grid, grid, grid_width, grid_height):
    """Apply heat diffusion using finite difference method."""
    new_temp = np.copy(temp_grid)

    for y in range(grid_height):
        for x in range(grid_width):
            if grid[y][x] == FIRE:
                new_temp[y, x] = FIRE_TEMP
                continue

            neighbors_sum = 0
            neighbor_count = 0

            for dx, dy in [(1,0), (-1,0), (0,1), (0,-1)]:
                nx, ny = x + dx, y + dy
                if 0 <= nx < grid_width and 0 <= ny < grid_height:
                    if grid[ny][nx] == WALL:
                        diffusion_factor = THERMAL_DIFFUSIVITY * WALL_INSULATION
                    else:
                        diffusion_factor = THERMAL_DIFFUSIVITY

                    neighbors_sum += temp_grid[ny, nx] * diffusion_factor
                    neighbor_count += diffusion_factor

            if neighbor_count > 0:
                avg_neighbor_temp = neighbors_sum / neighbor_count
                new_temp[y, x] = temp_grid[y, x] + (avg_neighbor_temp - temp_grid[y, x])

                cooling_rate = 0.02
                new_temp[y, x] += (AMBIENT_TEMP - new_temp[y, x]) * cooling_rate

    return new_temp

def spread_fire_and_smoke(grid, grid_width, grid_height, tick):
    """Spread fire and smoke at different speeds."""
    if tick % FIRE_SPREAD_DELAY == 0:
        new_fire = []
        for y in range(grid_height):
            for x in range(grid_width):
                if grid[y][x] == FIRE:
                    for dx, dy in [(1,0),(-1,0),(0,1),(0,-1)]:
                        nx, ny = x + dx, y + dy
                        if 0 <= nx < grid_width and 0 <= ny < grid_height:
                            if grid[ny][nx] in (EMPTY, SMOKE):
                                new_fire.append((nx, ny))

        for fx, fy in new_fire:
            grid[fy][fx] = FIRE

    if tick % SMOKE_SPREAD_DELAY == 0:
        new_smoke = []
        for y in range(grid_height):
            for x in range(grid_width):
                if grid[y][x] in (FIRE, SMOKE):
                    for dx, dy in [(1,0),(0,1),(-1,0),(0,-1)]:
                        nx, ny = x + dx, y + dy
                        if 0 <= nx < grid_width and 0 <= ny < grid_height:
                            if grid[ny][nx] == EMPTY:
                                new_smoke.append((nx, ny))
        for sx, sy in new_smoke:
            grid[sy][sx] = SMOKE


def main():
    pygame.init()

<<<<<<< HEAD
    try:
=======
    random.seed(42)
    # Ask the user for grid size (weight and height) 
    try: 
>>>>>>> 74889d51
        grid_width = int(input("Enter grid width (number of cells): "))
        grid_height = int(input("Enter grid height (number of cells): "))
    except ValueError:
        print("Invalid input, using default 30x20)")
        grid_width = 30
        grid_height = 20

    cell_size = CELL_SIZE
    screen = make_screen(grid_width, grid_height, cell_size)
    pygame.display.set_caption("Evacuation Simulation with Temperature")
    clock = pygame.time.Clock()
    font = pygame.font.SysFont(None, 22)

    agents = []
    exits = []
    dist_map = None
    running_sim = False
    mode = MODE_AGENT
    tick = 0
    exited_count = 0
    exited_injured_count = 0
    exited_fatally_injured_count = 0
    incapacitated_count = 0
    exposure = {}
    agent_data = {}
    agent_health = {}
    heat_exposure_ticks = {}
    selected_agent = None
    show_menu = False
    fires = []
    show_global_menu = False
    global_panic_value = 5  # default value we use

    

    temp_grid = np.full((grid_height, grid_width), AMBIENT_TEMP, dtype=float)

    agent_data = {}
    selected_agent = None
    next_agent_id = 1
    show_menu = False

    grid = [[EMPTY for _ in range(grid_width)] for _ in range(grid_height)]

    running = True
    while running:
        for event in pygame.event.get():
            if event.type == pygame.QUIT:
                running = False

            elif event.type == pygame.KEYDOWN:
                if event.key == pygame.K_1:
                    mode = MODE_WALL
                elif event.key == pygame.K_2:
                    mode = MODE_AGENT
                elif event.key == pygame.K_3:
                    mode = MODE_EXIT
                elif event.key == pygame.K_4:
                    mode = MODE_FIRE
                elif event.key == pygame.K_SPACE:
                    if not running_sim:
                        random.seed(42)
                        tick = 0
                        exited_count = 0
<<<<<<< HEAD
                        exited_injured_count = 0
                        exited_fatally_injured_count = 0
                        incapacitated_count = 0
                        exposure = {pos: {"smoke": 0, "fire": 0} for pos in agents}
                        agent_health = {pos: HEALTHY for pos in agents}
                        heat_exposure_ticks = {pos: 0 for pos in agents}
=======
                        dead_count = 0
                        exposure = {pos: {"smoke": 0, "fire": 0} for pos in agents}
>>>>>>> 74889d51
                        if exits:
                            dist_map = compute_distance_map(exits, grid, grid_width, grid_height)
                    running_sim = not running_sim
                elif event.key == pygame.K_r:
                    grid = [[EMPTY for _ in range(grid_width)] for _ in range(grid_height)]
                    temp_grid = np.full((grid_height, grid_width), AMBIENT_TEMP, dtype=float)
                    agents = []
                    exits = []
                    dist_map = None
                    running_sim = False
                    mode = MODE_AGENT
                    tick = 0
                    exited_count = 0
                    exited_injured_count = 0
                    exited_fatally_injured_count = 0
                    incapacitated_count = 0
                    exposure = {}
<<<<<<< HEAD
                    agent_data = {}
                    agent_health = {}
                    heat_exposure_ticks = {}
=======
                
                elif event.key == pygame.K_m:
                    show_global_menu = not show_global_menu
                
                elif event.key == pygame.K_s:
                    save_layout("custom_layout.json", grid, agents, exits, 
                                [(x, y) for y, row in enumerate(grid) for x, c in enumerate(row) if c == FIRE])
                elif event.key == pygame.K_l:
                    try:
                        grid, agents, exits, fires = load_layout("DenseCorridor_layout.json")
                        running_sim = False
                        tick = 0
                        exited_count = 0
                        dead_count = 0

                        random.seed(42)

                        dist_map = compute_distance_map(exits, grid, grid_width, grid_height)

                        agent_data = {}
                        exposure = {}
                        next_agent_id = 1
                        for (ax, ay) in agents:
                            agent_data[(ax, ay)] = {
                                "id": next_agent_id,
                                "speed": 1.0,
                                "age": 30,
                                "panic": 5
                            }
                            exposure[(ax, ay)] = {"smoke": 0, "fire": 0}
                            next_agent_id += 1
                    except FileNotFoundError:
                        print("No layout found in /data/layouts/")

>>>>>>> 74889d51

                elif event.key in (pygame.K_EQUALS, pygame.K_PLUS):
                    cell_size = min(100, cell_size + 5)
                    screen = make_screen(grid_width, grid_height, cell_size)
                elif event.key == pygame.K_MINUS:
                    cell_size = max(5, cell_size - 5)
                    screen = make_screen(grid_width, grid_height, cell_size)
<<<<<<< HEAD

=======
                
                elif show_global_menu:
                    if event.key == pygame.K_UP or event.key == pygame.K_RIGHT:
                        global_panic_value = min(10, global_panic_value + 1)
                    elif event.key == pygame.K_DOWN or event.key == pygame.K_LEFT:
                        global_panic_value = max(0, global_panic_value - 1)
                    elif event.key == pygame.K_RETURN:
                        for pos in agent_data:
                            agent_data[pos]["panic"] = global_panic_value
                        print(f"All agents set to panic level {global_panic_value}")
                        show_global_menu = False
                    elif event.key == pygame.K_ESCAPE:
                        show_global_menu = False
                
                # placeholder adjusting agents attributes
>>>>>>> 74889d51
                elif show_menu and selected_agent in agent_data:
                    if event.key == pygame.K_UP:
                        agent_data[selected_agent]["panic"] = min(10, agent_data[selected_agent]["panic"] + 1)
                    elif event.key == pygame.K_DOWN:
                        agent_data[selected_agent]["panic"] = max(0, agent_data[selected_agent]["panic"] - 1)
                    elif event.key == pygame.K_RIGHT:
                        agent_data[selected_agent]["speed"] += 0.1
                    elif event.key == pygame.K_LEFT:
                        agent_data[selected_agent]["speed"] = max(0.1, agent_data[selected_agent]["speed"] - 0.1)
                    elif event.key == pygame.K_ESCAPE:
                        show_menu = False
                        selected_agent = None

            elif event.type == pygame.MOUSEBUTTONDOWN and not running_sim:
                mx, my = pygame.mouse.get_pos()
                gx, gy = mx // cell_size, my // cell_size
                if not in_bounds(gx, gy, grid_width, grid_height):
                    continue

                if show_menu and selected_agent:
                    remove_rect = pygame.Rect(10 + 40, 40 + 160, 100, 30)
                    if remove_rect.collidepoint(mx, my):
                        if selected_agent in agents:
                            agents.remove(selected_agent)
                        if selected_agent in agent_data:
                            del agent_data[selected_agent]
                        if selected_agent in exposure:
                            del exposure[selected_agent]
                        if selected_agent in agent_health:
                            del agent_health[selected_agent]
                        if selected_agent in heat_exposure_ticks:
                            del heat_exposure_ticks[selected_agent]
                        selected_agent = None
                        show_menu = False
                        continue

                if (gx, gy) in agents:
                    selected_agent = (gx, gy)
                    show_menu = True
                    continue

                if mode == MODE_WALL:
                    if (gx, gy) in agents:
                        pass
                    else:
                        grid[gy][gx] = EMPTY if grid[gy][gx] == WALL else WALL
                        if exits:
                            dist_map = compute_distance_map(exits, grid, grid_width, grid_height)

                elif mode == MODE_EXIT:
                    if grid[gy][gx] == WALL:
                        pass
                    else:
                        if grid[gy][gx] == EXIT:
                            grid[gy][gx] = EMPTY
                            if (gx, gy) in exits:
                                exits.remove((gx, gy))
                        else:
                            grid[gy][gx] = EXIT
                            exits.append((gx, gy))
                        dist_map = compute_distance_map(exits, grid, grid_width, grid_height)

                elif mode == MODE_AGENT:
                    if grid[gy][gx] != WALL:
                        if (gx, gy) in agents:
                            agents.remove((gx, gy))
                            if (gx, gy) in agent_data:
                                del agent_data[(gx, gy)]
                            if (gx, gy) in exposure:
                                del exposure[(gx, gy)]
                            if (gx, gy) in agent_health:
                                del agent_health[(gx, gy)]
                            if (gx, gy) in heat_exposure_ticks:
                                del heat_exposure_ticks[(gx, gy)]
                        else:
                            agents.append((gx, gy))
                            agent_data[(gx, gy)] = {
                                "id": next_agent_id,
                                "speed": 1.0,
                                "age": 30,
                                "panic": 1
                            }
                            exposure[(gx, gy)] = {"smoke": 0, "fire": 0}
                            agent_health[(gx, gy)] = HEALTHY
                            heat_exposure_ticks[(gx, gy)] = 0
                            next_agent_id += 1

                elif mode == MODE_FIRE:
                    if grid[gy][gx] == FIRE:
                        grid[gy][gx] = EMPTY
                        temp_grid[gy, gx] = AMBIENT_TEMP
                    else:
                        grid[gy][gx] = FIRE
                        temp_grid[gy, gx] = FIRE_TEMP

        if running_sim:
            tick += 1
            spread_fire_and_smoke(grid, grid_width, grid_height, tick)
            temp_grid = diffuse_temperature(temp_grid, grid, grid_width, grid_height)

        if running_sim and dist_map is not None:
<<<<<<< HEAD
            occupied = set(agents)
            normal_targets = defaultdict(list)
            exit_targets = defaultdict(list)
=======
            agents.sort()
            occupied = set(agents)  # cells taken at start of tick
            normal_targets = defaultdict(list) # stores the agents that want to move into each normal floor cell
            exit_targets = defaultdict(list) # stores the agents that want to move into each exit cell 
>>>>>>> 74889d51

            survivors_idx = set()
            winners_move = {}
            removed_idx = set()
            incapacitated_idx = set()

            # Stage 0: hazard exposure & injury determination (at current positions)
            for idx, (ax, ay) in enumerate(agents):
                cell = grid[ay][ax]
                temp = temp_grid[ay, ax]
                key = (ax, ay)

                if key not in exposure:
                    exposure[key] = {"smoke": 0, "fire": 0}
                if key not in agent_health:
                    agent_health[key] = HEALTHY
                if key not in heat_exposure_ticks:
                    heat_exposure_ticks[key] = 0

                # Update exposure counters for smoke and fire
                if cell == FIRE:
                    exposure[key]["fire"] += 1
                    exposure[key]["smoke"] = 0
                elif cell == SMOKE:
                    exposure[key]["smoke"] += 1
                    exposure[key]["fire"] = 0
                else:
                    exposure[key]["smoke"] = 0
                    exposure[key]["fire"] = 0

                # Track continuous heat exposure
                if temp >= SAFE_TEMP_THRESHOLD:
                    heat_exposure_ticks[key] += 1
                else:
                    heat_exposure_ticks[key] = 0

                health = agent_health[key]

                if health == INCAPACITATED:
                    continue

                # Check direct flame (FIRE cell)
                if cell == FIRE:
                    nf_flame, f_flame, inc_flame = DIRECT_FLAME_THRESHOLDS

                    if exposure[key]["fire"] >= inc_flame and health != INCAPACITATED:
                        agent_health[key] = INCAPACITATED
                        incapacitated_idx.add(idx)
                        continue
                    elif exposure[key]["fire"] >= f_flame and health in (HEALTHY, INJURED):
                        agent_health[key] = FATALLY_INJURED
                    elif exposure[key]["fire"] >= nf_flame and health == HEALTHY:
                        agent_health[key] = INJURED

                # Check smoke
                nf_smoke, f_smoke, inc_smoke = SMOKE_THRESHOLD

                if exposure[key]["smoke"] >= inc_smoke and health != INCAPACITATED:
                    agent_health[key] = INCAPACITATED
                    incapacitated_idx.add(idx)
                    continue
                elif exposure[key]["smoke"] >= f_smoke and health in (HEALTHY, INJURED):
                    agent_health[key] = FATALLY_INJURED
                elif exposure[key]["smoke"] >= nf_smoke and health == HEALTHY:
                    agent_health[key] = INJURED

                # Check heat - progressive with continuous exposure tracking
                nf_heat, f_heat, inc_heat = get_heat_thresholds(temp)
                heat_ticks = heat_exposure_ticks[key]

                if heat_ticks >= inc_heat and health != INCAPACITATED:
                    agent_health[key] = INCAPACITATED
                    incapacitated_idx.add(idx)
                    continue
                elif heat_ticks >= f_heat and health in (HEALTHY, INJURED):
                    agent_health[key] = FATALLY_INJURED
                elif heat_ticks >= nf_heat and health == HEALTHY:
                    agent_health[key] = INJURED

            # Stage 1: each agent declares an intended move
            for idx, (ax, ay) in enumerate(agents):
                if idx in incapacitated_idx:
                    survivors_idx.add(idx)
                    continue

                if grid[ay][ax] == EXIT:
                    exit_pos = (ax, ay)
                    exit_targets[exit_pos].append(idx)
                    continue

                if dist_map[ay][ax] == float("inf"):
                    survivors_idx.add(idx)
                    continue

                cands = []
                for dx, dy in [(1,0), (-1,0), (0,1), (0,-1)]:
                    nx, ny = ax + dx, ay + dy
                    if in_bounds(nx, ny, grid_width, grid_height):
                        if grid[ny][nx] != WALL and (nx, ny) not in occupied:
                            cands.append((nx, ny))

                if not cands:
                    survivors_idx.add(idx)
                    continue

                cands.sort(key=lambda p: dist_map[p[1]][p[0]])
                best = cands[0]
                cur_dist = dist_map[ay][ax]

                panic_lvl = agent_data.get((ax, ay), {}).get("panic", 0)
                panic_prob = panic_lvl / 10.0

                if len(cands) > 1 and random.random() < panic_prob:
                    move = random.choice(cands[1:])
                else:
                    if dist_map[best[1]][best[0]] < cur_dist:
                        move = best
                    else:
                        survivors_idx.add(idx)
                        continue

                if grid[move[1]][move[0]] == EXIT:
                    exit_targets[move].append(idx)
                else:
                    normal_targets[move].append(idx)

            # Stage 2: resolve conflicts for normal cells (one winner per cell)
            for target, idxs in sorted(normal_targets.items()):
                if len(idxs) == 1:
                    winners_move[idxs[0]] = target
                else:
                    random.shuffle(idxs)
                    winners_move[idxs[0]] = target
                    for loser in idxs[1:]:
                        survivors_idx.add(loser)

            # Stage 3: resolve exits with capacity (queueing at doors)
            exit_cap_remaining = {e: EXIT_CAPACITY_PER_TICK for e in exits}
            for exit_pos, idxs in sorted(exit_targets.items()):
                random.shuffle(idxs)
                cap = exit_cap_remaining.get(exit_pos, EXIT_CAPACITY_PER_TICK)
                winners_to_exit = idxs[:cap]
                removed_idx.update(winners_to_exit)
                exited_count += len(winners_to_exit)
                for winner_idx in winners_to_exit:
                    health_state = agent_health.get(agents[winner_idx], HEALTHY)
                    if health_state == INJURED:
                        exited_injured_count += 1
                    elif health_state == FATALLY_INJURED:
                        exited_fatally_injured_count += 1
                for loser in idxs[cap:]:
                    survivors_idx.add(loser)

            # Stage 4: build next agents list + carry exposure and health to new coords
            new_agents = []
            new_exposure = {}
            new_agent_data = {}
            new_agent_health = {}
            new_heat_exposure_ticks = {}
            for idx, pos in enumerate(agents):
                if idx in removed_idx:
                    if pos in exposure:
                        del exposure[pos]
                    if pos in agent_data:
                        del agent_data[pos]
                    if pos in agent_health:
                        del agent_health[pos]
                    if pos in heat_exposure_ticks:
                        del heat_exposure_ticks[pos]
                    continue
                if idx in incapacitated_idx:
                    if pos in exposure:
                        del exposure[pos]
                    if pos in agent_data:
                        del agent_data[pos]
                    if pos in agent_health:
                        del agent_health[pos]
                    if pos in heat_exposure_ticks:
                        del heat_exposure_ticks[pos]
                    incapacitated_count += 1
                    continue

                new_pos = winners_move[idx] if idx in winners_move else pos
                new_agents.append(new_pos)
                old_exp = exposure.get(pos, {"smoke": 0, "fire": 0})
                new_exposure[new_pos] = old_exp
                if pos in exposure and pos != new_pos:
                    del exposure[pos]

                old_data = agent_data.get(pos)
                if old_data is not None:
                    new_agent_data[new_pos] = old_data
                    if pos != new_pos and pos in agent_data:
                        del agent_data[pos]

                old_health = agent_health.get(pos, HEALTHY)
                new_agent_health[new_pos] = old_health
                if pos in agent_health and pos != new_pos:
                    del agent_health[pos]

                old_heat_ticks = heat_exposure_ticks.get(pos, 0)
                new_heat_exposure_ticks[new_pos] = old_heat_ticks
                if pos in heat_exposure_ticks and pos != new_pos:
                    del heat_exposure_ticks[pos]

            agents = new_agents
            exposure = new_exposure
            agent_data = new_agent_data
            agent_health = new_agent_health
            heat_exposure_ticks = new_heat_exposure_ticks

        screen.fill(WHITE)
        for y in range(grid_height):
            for x in range(grid_width):
                rect = pygame.Rect(x * cell_size, y * cell_size, cell_size, cell_size)
                cell = grid[y][x]

                if cell == WALL:
                    pygame.draw.rect(screen, BLACK, rect)
                elif cell == EXIT:
                    pygame.draw.rect(screen, GREEN, rect)
                else:
                    temp_color = temp_to_color(temp_grid[y, x])
                    pygame.draw.rect(screen, temp_color, rect)

                if cell == SMOKE:
                    smoke_surf = pygame.Surface((cell_size, cell_size), pygame.SRCALPHA)
                    smoke_surf.fill((120, 120, 120, 140))
                    screen.blit(smoke_surf, (x * cell_size, y * cell_size))

                if cell == FIRE:
                    pygame.draw.rect(screen, (255, 0, 0), rect)

                pygame.draw.rect(screen, GRAY, rect, 1)

        for (ax, ay) in agents:
            rect = pygame.Rect(ax * cell_size, ay * cell_size, cell_size, cell_size)
            health = agent_health.get((ax, ay), HEALTHY)

            if health == HEALTHY:
                color = BLUE
            elif health == INJURED:
                color = ORANGE
            elif health == FATALLY_INJURED:
                color = RED
            elif health == INCAPACITATED:
                color = (128, 0, 128)

            pygame.draw.rect(screen, color, rect)

        # HUD
        inside = len(agents)
        hud_text = f"Inside: {inside}   Exited: {exited_count}   Injured: {exited_injured_count}   Fatal: {exited_fatally_injured_count}   Casualties: {incapacitated_count}"
        hud_surf = font.render(hud_text, True, BLACK)
        screen.blit(hud_surf, (8, 8))
<<<<<<< HEAD

        # agents info menu
=======
        
        # global panic and future to be speed menu (activate this by clicking m)
        if show_global_menu:
            menu_w, menu_h = 260, 100
            menu_x = (screen.get_width() - menu_w) // 2
            menu_y = (screen.get_height() - menu_h) // 2
            pygame.draw.rect(screen, (230, 230, 230), (menu_x, menu_y, menu_w, menu_h))
            pygame.draw.rect(screen, BLACK, (menu_x, menu_y, menu_w, menu_h), 2)

            title = font.render("Set Panic Level for All Agents", True, BLACK)
            screen.blit(title, (menu_x + 15, menu_y + 10))

            val_text = font.render(f"Panic: {global_panic_value}", True, (0, 0, 180))
            screen.blit(val_text, (menu_x + 90, menu_y + 40))

            hint_text = font.render("up or down arrow to change", True, BLACK)
            screen.blit(hint_text, (menu_x + 25, menu_y + 70))

        #agents info menu
>>>>>>> 74889d51
        if show_menu and selected_agent in agent_data:
            data = agent_data[selected_agent]
            ax, ay = selected_agent
            temp_at_agent = temp_grid[ay, ax]
            health = agent_health.get(selected_agent, HEALTHY)
            exp = exposure.get(selected_agent, {"smoke": 0, "fire": 0})
            heat_ticks = heat_exposure_ticks.get(selected_agent, 0)

            nf_heat, f_heat, inc_heat = get_heat_thresholds(temp_at_agent)

            health_str = ["HEALTHY", "INJURED", "FATALLY INJURED", "INCAPACITATED"][health]

            menu_x, menu_y = 10, 40
            pygame.draw.rect(screen, (230, 230, 230), (menu_x, menu_y, 200, 160))
            pygame.draw.rect(screen, BLACK, (menu_x, menu_y, 200, 160), 2)

            lines = [
                f"Agent ID: {data['id']}",
                f"Speed: {data['speed']:.1f}",
                f"Age: {data['age']}",
                f"Panic: {data['panic']}",
                f"Health: {health_str}",
                f"Temp: {temp_at_agent:.1f}°C",
                f"Heat Ticks: {heat_ticks}/{inc_heat if inc_heat != float('inf') else '∞'}",
                f"Smoke: {exp['smoke']}/{SMOKE_THRESHOLD[2]}",
                "ESC = Close"
            ]
            for i, text in enumerate(lines):
                surf = font.render(text, True, BLACK)
                screen.blit(surf, (menu_x + 8, menu_y + 8 + i * 16))

            # draw remove button
            remove_rect = pygame.Rect(menu_x + 50, menu_y + 160, 100, 30)
            pygame.draw.rect(screen, (200, 50, 50), remove_rect)
            pygame.draw.rect(screen, BLACK, remove_rect, 2)
            remove_text = font.render("Remove", True, WHITE)
            screen.blit(remove_text, (remove_rect.x + 18, remove_rect.y + 5))

        pygame.display.flip()
        clock.tick(FPS)

    pygame.quit()
    sys.exit()


if __name__ == "__main__":
    main()<|MERGE_RESOLUTION|>--- conflicted
+++ resolved
@@ -2,13 +2,9 @@
 import sys
 from collections import deque, defaultdict
 import random
-<<<<<<< HEAD
 import numpy as np
-=======
 import json
 import os
-
->>>>>>> 74889d51
 
 # --- Config ---
 CELL_SIZE = 20
@@ -29,15 +25,12 @@
 # Placement modes
 MODE_WALL, MODE_AGENT, MODE_EXIT, MODE_FIRE = 1, 2, 3, 4
 
-<<<<<<< HEAD
 # Agent health states
 HEALTHY, INJURED, FATALLY_INJURED, INCAPACITATED = 0, 1, 2, 3
-=======
 # Fire config
 FIRE_SPREAD_DELAY = 70    # fire spreads every X ticks
 SMOKE_SPREAD_DELAY = 18    # smoke spreads every X ticks
 EXIT_CAPACITY_PER_TICK = 1  # max agents that can go through each exit cell per tick
->>>>>>> 74889d51
 
 # Fire config
 FIRE_SPREAD_DELAY = 70
@@ -298,13 +291,9 @@
 def main():
     pygame.init()
 
-<<<<<<< HEAD
-    try:
-=======
     random.seed(42)
     # Ask the user for grid size (weight and height) 
     try: 
->>>>>>> 74889d51
         grid_width = int(input("Enter grid width (number of cells): "))
         grid_height = int(input("Enter grid height (number of cells): "))
     except ValueError:
@@ -369,17 +358,14 @@
                         random.seed(42)
                         tick = 0
                         exited_count = 0
-<<<<<<< HEAD
                         exited_injured_count = 0
                         exited_fatally_injured_count = 0
                         incapacitated_count = 0
                         exposure = {pos: {"smoke": 0, "fire": 0} for pos in agents}
                         agent_health = {pos: HEALTHY for pos in agents}
                         heat_exposure_ticks = {pos: 0 for pos in agents}
-=======
                         dead_count = 0
                         exposure = {pos: {"smoke": 0, "fire": 0} for pos in agents}
->>>>>>> 74889d51
                         if exits:
                             dist_map = compute_distance_map(exits, grid, grid_width, grid_height)
                     running_sim = not running_sim
@@ -397,11 +383,9 @@
                     exited_fatally_injured_count = 0
                     incapacitated_count = 0
                     exposure = {}
-<<<<<<< HEAD
                     agent_data = {}
                     agent_health = {}
                     heat_exposure_ticks = {}
-=======
                 
                 elif event.key == pygame.K_m:
                     show_global_menu = not show_global_menu
@@ -436,17 +420,12 @@
                     except FileNotFoundError:
                         print("No layout found in /data/layouts/")
 
->>>>>>> 74889d51
-
                 elif event.key in (pygame.K_EQUALS, pygame.K_PLUS):
                     cell_size = min(100, cell_size + 5)
                     screen = make_screen(grid_width, grid_height, cell_size)
                 elif event.key == pygame.K_MINUS:
                     cell_size = max(5, cell_size - 5)
                     screen = make_screen(grid_width, grid_height, cell_size)
-<<<<<<< HEAD
-
-=======
                 
                 elif show_global_menu:
                     if event.key == pygame.K_UP or event.key == pygame.K_RIGHT:
@@ -462,7 +441,6 @@
                         show_global_menu = False
                 
                 # placeholder adjusting agents attributes
->>>>>>> 74889d51
                 elif show_menu and selected_agent in agent_data:
                     if event.key == pygame.K_UP:
                         agent_data[selected_agent]["panic"] = min(10, agent_data[selected_agent]["panic"] + 1)
@@ -564,16 +542,10 @@
             temp_grid = diffuse_temperature(temp_grid, grid, grid_width, grid_height)
 
         if running_sim and dist_map is not None:
-<<<<<<< HEAD
-            occupied = set(agents)
-            normal_targets = defaultdict(list)
-            exit_targets = defaultdict(list)
-=======
             agents.sort()
             occupied = set(agents)  # cells taken at start of tick
             normal_targets = defaultdict(list) # stores the agents that want to move into each normal floor cell
             exit_targets = defaultdict(list) # stores the agents that want to move into each exit cell 
->>>>>>> 74889d51
 
             survivors_idx = set()
             winners_move = {}
@@ -829,10 +801,6 @@
         hud_text = f"Inside: {inside}   Exited: {exited_count}   Injured: {exited_injured_count}   Fatal: {exited_fatally_injured_count}   Casualties: {incapacitated_count}"
         hud_surf = font.render(hud_text, True, BLACK)
         screen.blit(hud_surf, (8, 8))
-<<<<<<< HEAD
-
-        # agents info menu
-=======
         
         # global panic and future to be speed menu (activate this by clicking m)
         if show_global_menu:
@@ -852,7 +820,6 @@
             screen.blit(hint_text, (menu_x + 25, menu_y + 70))
 
         #agents info menu
->>>>>>> 74889d51
         if show_menu and selected_agent in agent_data:
             data = agent_data[selected_agent]
             ax, ay = selected_agent
